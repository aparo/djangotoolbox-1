--- conflicted
+++ resolved
@@ -1,3 +1,4 @@
+from django.core import serializers
 from django.db import connection, models
 from django.db.models import Q
 from django.db.models.signals import post_save
@@ -5,7 +6,6 @@
 from django.dispatch.dispatcher import receiver
 from django.test import TestCase, skipUnlessDBFeature
 from django.utils import unittest
-from django.core import serializers
 
 from .fields import ListField, SetField, DictField, EmbeddedModelField
 
@@ -44,40 +44,7 @@
 class SetModel(models.Model):
     setfield = SetField(models.IntegerField())
 
-<<<<<<< HEAD
-=======
-class SerializableSetModel(models.Model):    
-    setfield = SetField(models.IntegerField())
-    setcharfield = SetField(models.CharField(), null=True)
-
-class SerializationTest(TestCase):
-    names = ['foo','bar','baz','monkey']
-
-    def test_json_listfield(self):
-        for i in range(4):
-            ListModel(integer=i+1, names=SerializationTest.names[:i+1]).save()
-        objects = ListModel.objects.all()
-        serialized = serializers.serialize('json', objects)
-        deserialized = serializers.deserialize('json', serialized)
-        for m in deserialized:
-            integer = m.object.integer
-            names = m.object.names
-            self.assertEqual(names, SerializationTest.names[:integer])
-        
-    def test_json_setfield(self):
-        for i in range(4):
-            SerializableSetModel(setfield=set([i]), setcharfield=set(SerializationTest.names[:i+1])).save()
-        objects = SerializableSetModel.objects.all()
-        serialized = serializers.serialize('json', objects)
-        deserialized = serializers.deserialize('json', serialized)
-        for m in deserialized:
-            integer = m.object.setfield.pop()
-            names = m.object.setcharfield
-            self.assertEqual(names, set(SerializationTest.names[:integer+1]))
-        
-
-supports_dicts = getattr(connections['default'].features, 'supports_dicts', False)
->>>>>>> 5d2e0758
+
 if supports_dicts:
     class DictModel(models.Model):
         dictfield = DictField(models.IntegerField)
@@ -458,6 +425,7 @@
         self.assertEqual(parent.embedded_list, [child2])
         self.assertEqual(parent.embedded_dict, {'b': child1})
 
+
 class SignalTest(TestCase):
     def test_post_save(self):
         created = []
@@ -514,6 +482,43 @@
         model2 = DBColumn.objects.create(a=2)
         self.assertEqual(list(DBColumn.objects.all().order_by('a').reverse()), [model2, model1])
         self.assertEqual(list(DBColumn.objects.all().order_by('-a').reverse()), [model1, model2])
+
+
+class SerializableSetModel(models.Model):
+    setfield = SetField(models.IntegerField())
+    setcharfield = SetField(models.CharField(), null=True)
+
+class SerializationTest(TestCase):
+    """
+    JSON doesn't support sets, so they need to be converted to lists
+    for serialization; see issue #12.
+    """
+    names = ['foo','bar','baz','monkey']
+
+    def test_json_listfield(self):
+        for i in range(4):
+            ListModel(integer=i+1, names=SerializationTest.names[:i+1],
+                      floating_point=0.0).save()
+        objects = ListModel.objects.all()
+        serialized = serializers.serialize('json', objects)
+        deserialized = serializers.deserialize('json', serialized)
+        for m in deserialized:
+            integer = m.object.integer
+            names = m.object.names
+            self.assertEqual(names, SerializationTest.names[:integer])
+
+    def test_json_setfield(self):
+        for i in range(4):
+            SerializableSetModel(
+                setfield=set([i]),
+                setcharfield=set(SerializationTest.names[:i+1])).save()
+        objects = SerializableSetModel.objects.all()
+        serialized = serializers.serialize('json', objects)
+        deserialized = serializers.deserialize('json', serialized)
+        for m in deserialized:
+            integer = m.object.setfield.pop()
+            names = m.object.setcharfield
+            self.assertEqual(names, set(SerializationTest.names[:integer+1]))
 
 
 class LazyObjectsTest(TestCase):
